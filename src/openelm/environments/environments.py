--- conflicted
+++ resolved
@@ -8,12 +8,10 @@
 import numpy as np
 import requests
 
-<<<<<<< HEAD
+
 from openelm.configs import EnvConfig, ImageEnvConfig, SodaraceEnvConfig, P3EnvConfig
-=======
-from openelm.configs import EnvConfig, ImageEnvConfig, SodaraceEnvConfig
 from openelm.environments.env_utils import IMAGE_SEED, get_image_target
->>>>>>> 1d26acf0
+
 from openelm.environments.sodaracer import (
     CIRCLE,
     GALLOPER_PREREQ,

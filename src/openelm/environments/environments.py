--- conflicted
+++ resolved
@@ -29,15 +29,6 @@
     SodaraceEnvConfig,
     StringEnvConfig,
 )
-<<<<<<< HEAD
-from openelm.environments.env_utils import NULL_SEED, ToyPromptTask, get_image_target
-from openelm.environments.p3 import (
-    P3_IMPORTS,
-    P3_PROBLEM_LONG_SEED,
-    P3_PROBLEM_MED_SEED,
-    P3_PROBSOL_LONG_SEED,
-    P3_PROBSOL_MED_SEED,
-=======
 from openelm.environments.env_utils import (
     NULL_SEED,
     AnimalPromptTask,
@@ -45,7 +36,13 @@
     COTPromptTask,
     ToyPromptTask,
     get_image_target,
->>>>>>> 60e24046
+)
+from openelm.environments.p3 import (
+    P3_IMPORTS,
+    P3_PROBLEM_LONG_SEED,
+    P3_PROBLEM_MED_SEED,
+    P3_PROBSOL_LONG_SEED,
+    P3_PROBSOL_MED_SEED,
 )
 from openelm.environments.sodaracer import (
     CIRCLE,

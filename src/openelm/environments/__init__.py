--- conflicted
+++ resolved
@@ -145,7 +145,6 @@
     "behavior_mode": "3-channel",
 }
 
-<<<<<<< HEAD
 p3_med_init_args = {
     "seed": P3_MED_SEED,
     "config": "openelm/config/elm_p3_cfg.yaml",
@@ -158,20 +157,7 @@
     "diff_model": None,
 }
 
-MODELS_DICT: dict[str, dict[str, Any]] = {
-    "sodarace": {
-        "prompt_model": SodaracePromptModel,
-        "diff_model": SodaraceDiffModel,
-    },
-    "image_evolution": {
-        "prompt_model": ImagePromptModel,
-    },
-}
-
 ENVS_DICT: dict[str, Any] = {"sodarace": Sodarace, "image_evolution": ImageOptim, "p3": P3Problem}
-=======
-ENVS_DICT: dict[str, Any] = {"sodarace": Sodarace, "image_evolution": ImageOptim}
->>>>>>> 21c18950
 
 __all__ = [
     "Genotype",

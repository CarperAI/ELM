--- conflicted
+++ resolved
@@ -29,12 +29,6 @@
     for x in range(32):
         if (y - 16) ** 2 + (x - 16) ** 2 <= 100:  # a radius-10 circle
             target[y, x] = np.array([1, 1, 0])
-
-<<<<<<< HEAD
-
-SQUARE_SEED = {
-    "program_str": IMPORTS + SQUARE_PREREQ + SQUARE,
-}
 
 P3_MED_SEED = {
     'program_str': '''from typing import List
@@ -133,8 +127,6 @@
     "result_obj": {},
 }
 
-=======
->>>>>>> 40867735
 image_init_args = {
     "seed": IMAGE_SEED,
     "target_img": target,

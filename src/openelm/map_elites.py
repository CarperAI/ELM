--- conflicted
+++ resolved
@@ -403,16 +403,14 @@
             self.fitness_history["mean"].append(self.mean_fitness())
             self.fitness_history["qd_score"].append(self.qd_score())
             self.fitness_history["niches_filled"].append(self.niches_filled())
-
-<<<<<<< HEAD
+            self.fitness_history["qd_score"].append(self.qd_score())
+            self.fitness_history["niches_filled"].append(self.niches_filled())
+
             if (
                 self.save_snapshot_interval is not None
                 and n_steps != 0
                 and n_steps % self.save_snapshot_interval == 0
             ):
-=======
-            if self.save_snapshot_interval is not None and n_steps != 0 and n_steps % self.save_snapshot_interval == 0:
->>>>>>> 60e24046
                 self.save_results(step=n_steps)
 
         self.current_max_genome = max_genome
@@ -505,14 +503,6 @@
         # self.visualize_individuals()
 
         if len(self.map_dims) > 1:
-<<<<<<< HEAD
-            ix = tuple(np.zeros(max(1, len(self.fitnesses.dims) - 2), int))
-            map2d = self.fitnesses.latest
-            # print(
-            #     "plotted genes:",
-            #     *[str(g) for g in self.genomes.latest[ix].flatten().tolist()],
-            # )
-=======
             if len(self.fitnesses.dims) == 2:
                 map2d = self.fitnesses.latest
                 print(
@@ -527,7 +517,6 @@
                     "plotted genes:",
                     *[str(g) for g in self.genomes.latest[ix].flatten().tolist()],
                 )
->>>>>>> 60e24046
 
             plt.figure()
             plt.pcolor(map2d, cmap="inferno")

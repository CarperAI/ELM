--- conflicted
+++ resolved
@@ -39,13 +39,8 @@
     wc.add_muscle(sides[2], center, False, 2.0, 0.0)
 
     return wc.get_walker()
-<<<<<<< HEAD
-}""",
-"result_dict": {'useLEO': True,
-=======
 """,
 "sodaracer": {'useLEO': True,
->>>>>>> 0fe54c9e
  'nodes': [{'x': 0, 'y': 0},
   {'x': 0, 'y': 10},
   {'x': 10, 'y': 10},
